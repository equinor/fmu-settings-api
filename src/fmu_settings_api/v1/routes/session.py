"""The main router for /api/v1/session."""

import contextlib
from pathlib import Path
from textwrap import dedent
from typing import Annotated

from fastapi import APIRouter, Cookie, HTTPException, Response
from fmu.settings import find_nearest_fmu_directory
from fmu.settings._resources.lock_manager import LockError

from fmu_settings_api.config import settings
from fmu_settings_api.deps import (
    AuthTokenDep,
    SessionDep,
    SessionNoExtendDep,
    UserFMUDirDep,
)
from fmu_settings_api.models import AccessToken, Message, SessionResponse
from fmu_settings_api.session import (
    add_access_token_to_session,
    add_fmu_project_to_session,
    build_session_response,
    create_fmu_session,
    destroy_fmu_session,
    session_manager,
)
from fmu_settings_api.v1.responses import (
    CreateSessionResponses,
    GetSessionResponses,
    inline_add_response,
)

router = APIRouter(prefix="/session", tags=["session"])


@router.post(
    "/",
<<<<<<< HEAD
    response_model=SessionResponse,
=======
    response_model=Message,
>>>>>>> 5cc31463
    summary="Creates a session for the user",
    description=dedent(
        """
        When creating a session the application will ensure that the user
        .fmu directory exists by creating it if it does not. It will also
        heck for the nearest project .fmu directory above the current
        working directory, and if one exists, add it to the session. If
        it does not exist its value will be `null`.

        If a session already exists when POSTing to this route, the existing
        session will be silently destroyed. This will remove any state for
        a project .fmu that may be opened.

        The session cookie set by this route is required for all other
        routes. Sessions are not persisted when the API is shut down.
        """
    ),
    responses=CreateSessionResponses,
)
async def create_session(
    response: Response,
    auth_token: AuthTokenDep,
    user_fmu_dir: UserFMUDirDep,
    fmu_settings_session: Annotated[str | None, Cookie()] = None,
) -> SessionResponse:
    """Establishes a user session."""
    if fmu_settings_session:
        await destroy_fmu_session(fmu_settings_session)

    try:
        session_id = await create_fmu_session(user_fmu_dir)
        response.set_cookie(
            key=settings.SESSION_COOKIE_KEY,
            value=session_id,
            httponly=True,
            secure=False,
            samesite="lax",
        )

        with contextlib.suppress(FileNotFoundError, LockError):
            path = Path.cwd()
            project_fmu_dir = find_nearest_fmu_directory(
                path, lock_timeout_seconds=settings.SESSION_EXPIRE_SECONDS
            )
            await add_fmu_project_to_session(session_id, project_fmu_dir)

        session = await session_manager.get_session(session_id)
        return build_session_response(session)
    except Exception as e:
        raise HTTPException(status_code=500, detail=str(e)) from e


@router.patch(
    "/access_token",
    response_model=Message,
    summary="Adds a known access token to the session",
    description=dedent(
        """
        This route should be used to add a scoped access token to the current
        session. The token applied via this route is typically a dependency for
        other routes.
        """
    ),
    responses={
        **GetSessionResponses,
        **inline_add_response(
            400,
            dedent(
                """
                Occurs when trying to save a key to an unknown access scope. An
                access scope/token is unknown if it is not a predefined field in the
                the session manager's 'AccessTokens' model.
                """
            ),
            [
                {
                    "detail": (
                        "Access token id {access_token.id} is not known or supported"
                    ),
                },
            ],
        ),
    },
)
async def patch_access_token(session: SessionDep, access_token: AccessToken) -> Message:
    """Patches a known SSO access token into the session."""
    try:
        await add_access_token_to_session(session.id, access_token)
        return Message(message=f"Set session access token for {access_token.id}")
    except ValueError as e:
        raise HTTPException(
            status_code=400,
            detail=f"Access token id {access_token.id} is not known or supported",
        ) from e
    except Exception as e:
        raise HTTPException(status_code=500, detail=str(e)) from e


@router.get(
    "/",
    response_model=SessionResponse,
    summary="Fetches the current session state",
    description=dedent(
        """
<<<<<<< HEAD
        Retrieves the latest session metadata and, when available, information
        about the currently opened project.
=======
        Retrieves the latest session metadata.
>>>>>>> 5cc31463
        """
    ),
    responses=GetSessionResponses,
)
<<<<<<< HEAD
async def read_session(session: SessionDep) -> SessionResponse:
    """Returns the current session in a serialisable format."""
    try:
        return build_session_response(session)
=======
async def read_session(session: SessionNoExtendDep) -> SessionResponse:
    """Returns the current session in a serialisable format."""
    try:
        return SessionResponse(
            id=session.id,
            created_at=session.created_at,
            expires_at=session.expires_at,
            last_accessed=session.last_accessed,
        )
>>>>>>> 5cc31463
    except Exception as e:
        raise HTTPException(status_code=500, detail=str(e)) from e<|MERGE_RESOLUTION|>--- conflicted
+++ resolved
@@ -36,11 +36,7 @@
 
 @router.post(
     "/",
-<<<<<<< HEAD
     response_model=SessionResponse,
-=======
-    response_model=Message,
->>>>>>> 5cc31463
     summary="Creates a session for the user",
     description=dedent(
         """
@@ -145,22 +141,11 @@
     summary="Fetches the current session state",
     description=dedent(
         """
-<<<<<<< HEAD
-        Retrieves the latest session metadata and, when available, information
-        about the currently opened project.
-=======
         Retrieves the latest session metadata.
->>>>>>> 5cc31463
         """
     ),
     responses=GetSessionResponses,
 )
-<<<<<<< HEAD
-async def read_session(session: SessionDep) -> SessionResponse:
-    """Returns the current session in a serialisable format."""
-    try:
-        return build_session_response(session)
-=======
 async def read_session(session: SessionNoExtendDep) -> SessionResponse:
     """Returns the current session in a serialisable format."""
     try:
@@ -170,6 +155,5 @@
             expires_at=session.expires_at,
             last_accessed=session.last_accessed,
         )
->>>>>>> 5cc31463
     except Exception as e:
         raise HTTPException(status_code=500, detail=str(e)) from e