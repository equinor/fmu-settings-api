--- conflicted
+++ resolved
@@ -300,41 +300,6 @@
 
     assert payload["id"] == session.id
     assert "user_fmu_directory" not in payload
-<<<<<<< HEAD
-    assert payload["project"] is None
-    assert payload["project_lock_errors"] is None
-    assert "access_tokens" not in payload
-
-
-async def test_get_session_returns_project_details(
-    client_with_project_session: TestClient,
-    session_manager: SessionManager,
-) -> None:
-    """Tests that GET /session includes project data when available."""
-    response = client_with_project_session.get(ROUTE)
-    assert response.status_code == status.HTTP_200_OK
-
-    payload = response.json()
-    session_id = client_with_project_session.cookies.get(settings.SESSION_COOKIE_KEY)
-    assert session_id is not None
-    session = await session_manager.get_session(session_id)
-    assert isinstance(session, ProjectSession)
-
-    assert "user_fmu_directory" not in payload
-    assert payload["project"] is not None
-    project_payload = payload["project"]
-    assert project_payload["path"] == str(session.project_fmu_directory.base_path)
-    assert (
-        project_payload["project_dir_name"]
-        == session.project_fmu_directory.base_path.name
-    )
-    expected_config = session.project_fmu_directory.config.load().model_dump(
-        mode="json"
-    )
-    assert project_payload["config"] == expected_config
-    assert isinstance(project_payload["is_read_only"], bool)
-    assert payload["project_lock_errors"] == session.lock_errors.model_dump()
-=======
     assert "access_tokens" not in payload
 
 
@@ -356,7 +321,6 @@
         session_id, extend_expiration=False
     )
     assert refreshed_session.expires_at == original_expires_at
->>>>>>> 5cc31463
 
 
 def test_get_session_requires_cookie() -> None:
@@ -370,11 +334,7 @@
 def test_get_session_unknown_failure(client_with_session: TestClient) -> None:
     """Tests that an unexpected error when building the session response returns 500."""
     with patch(
-<<<<<<< HEAD
-        "fmu_settings_api.v1.routes.session.build_session_response",
-=======
         "fmu_settings_api.v1.routes.session.SessionResponse",
->>>>>>> 5cc31463
         side_effect=Exception("boom"),
     ):
         response = client_with_session.get(ROUTE)
